--- conflicted
+++ resolved
@@ -1,16 +1,9 @@
 #ifndef FF_VERSION_HPP
 #define FF_VERSION_HPP
 
-<<<<<<< HEAD
-#define FF_MAJOR_VERSION 2
-#define FF_MINOR_VERSION 2
-#define FF_BETA_VERSION  0
-#define FF_VERSION "2.2.0"
-=======
 #define FF_MAJOR_VERSION 3
 #define FF_MINOR_VERSION 0
 #define FF_BETA_VERSION  0
 #define FF_VERSION "3.0.0"
->>>>>>> d5eacf94
 
 #endif /* FF_VERSION_HPP */