--- conflicted
+++ resolved
@@ -192,17 +192,10 @@
 #endif
 
 /* MacOS/Mach (Darwin) time-base register interface (unlike UpTime,
-<<<<<<< HEAD
-   from Carbon, requires no additional libraries to be linked). */
-#if defined(__APPLE__)
-//#if defined(HAVE_MACH_ABSOLUTE_TIME) && defined(HAVE_MACH_MACH_TIME_H) &&
-#if !defined(HAVE_TICK_COUNTER)
-=======
    from Carbon, requires no additional libraries to be linked). 
    13 July 2022 (MarcoA): Reviewed for M1 Macs
    */  
 #if defined(__APPLE__)
->>>>>>> 083a3577
 #include <mach/mach_time.h>
 //#if defined(_MACH_ABSOLUTE_TIME_H_) && defined(_MACH_MACH_TIME_H_)
 #if !defined(HAVE_TICK_COUNTER)
