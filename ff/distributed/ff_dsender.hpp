--- conflicted
+++ resolved
@@ -298,7 +298,7 @@
     void eosnotify(ssize_t id) {
         for (const auto& sck : sockets)
             batchBuffers[sck].push(new message_t(id, -2));
-            
+
 		if (++neos >= this->get_num_inchannels()) {
 			// all input EOS received, now sending the EOS to all connections
             for(const auto& sck : sockets) {
@@ -391,22 +391,7 @@
         return internalSockets[last_rr_socket_Internal];
     }
 
-<<<<<<< HEAD
 public:
-=======
-     void eosnotify(ssize_t id) {
-         if (id == (ssize_t)(this->get_num_inchannels() - 1)){
-            // send the EOS to all the internal connections
-            message_t E_O_S(0,0);
-            for(const auto& sck : internalSockets) sendToSck(sck, &E_O_S);            
-         }
-		 if (++neos >= this->get_num_inchannels()){
-			 message_t E_O_S(0,0);
-			 for(const auto& sck : sockets) sendToSck(sck, &E_O_S);
-		 }
-     }
-};
->>>>>>> a3aea326
 
     ff_dsenderH(std::pair<ChannelType, ff_endpoint> e, precomputedRT_t* rt, std::string gName  = "", int batchSize = DEFAULT_BATCH_SIZE, int messageOTF = DEFAULT_MESSAGE_OTF, int internalMessageOTF = DEFAULT_INTERNALMSG_OTF, int coreid=-1) : ff_dsender(e, rt, gName, batchSize, messageOTF, coreid), internalMessageOTF(internalMessageOTF) {} 
     ff_dsenderH(std::vector<std::pair<ChannelType, ff_endpoint>> dest_endpoints_, precomputedRT_t* rt, std::string gName  = "", int batchSize = DEFAULT_BATCH_SIZE, int messageOTF = DEFAULT_MESSAGE_OTF, int internalMessageOTF = DEFAULT_INTERNALMSG_OTF, int coreid=-1) : ff_dsender(dest_endpoints_, rt, gName, batchSize, messageOTF, coreid), internalMessageOTF(internalMessageOTF) {}
