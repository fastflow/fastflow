/* ***************************************************************************
 *
 *  FastFlow is free software; you can redistribute it and/or modify it
 *  under the terms of the GNU Lesser General Public License version 3 as
 *  published by the Free Software Foundation.
 *  Starting from version 3.0.1 FastFlow is dual licensed under the GNU LGPLv3
 *  or MIT License (https://github.com/ParaGroup/WindFlow/blob/vers3.x/LICENSE.MIT)
 *
 *  This program is distributed in the hope that it will be useful, but WITHOUT
 *  ANY WARRANTY; without even the implied warranty of MERCHANTABILITY or
 *  FITNESS FOR A PARTICULAR PURPOSE.  See the GNU Lesser General Public
 *  License for more details.
 *
 *  You should have received a copy of the GNU Lesser General Public License
 *  along with this program; if not, write to the Free Software Foundation,
 *  Inc., 59 Temple Place - Suite 330, Boston, MA 02111-1307, USA.
 *
 ****************************************************************************
 */

/* Authors: 
 *   Nicolo' Tonci
 *   Massimo Torquati
 */


#ifndef FF_DGROUP_H
#define FF_DGROUP_H

#include <ff/ff.hpp>
#include <ff/distributed/ff_network.hpp>
#include <ff/distributed/ff_wrappers.hpp>
#include <ff/distributed/ff_dreceiver.hpp>
#include <ff/distributed/ff_dsender.hpp>
#include <ff/distributed/ff_dadapters.hpp>

#include <numeric>

#ifdef DFF_MPI
#include <ff/distributed/ff_dreceiverMPI.hpp>
#include <ff/distributed/ff_dsenderMPI.hpp>
#endif


template<typename T>
T getBackAndPop(std::vector<T>& v){
    T b = v.back();
    v.pop_back();
    return b;
}

namespace ff{
class dGroup : public ff::ff_farm {
	
    static inline std::unordered_map<int, int> vector2UMap(const std::vector<int> v){
        std::unordered_map<int,int> output;
        for(size_t i = 0; i < v.size(); i++) output[v[i]] = i;
        return output;
    }

    static inline std::map<int, int> vector2Map(const std::vector<int> v){
        std::map<int,int> output;
        for(size_t i = 0; i < v.size(); i++) output[v[i]] = i;
        return output;
    }

    struct ForwarderNode : ff_node { 
        ForwarderNode(std::function<bool(void*, dataBuffer&)> f,
					  std::function<void(void*)> d) {			
            this->serializeF = f;
			this->freetaskF  = d;
        }
        ForwarderNode(std::function<void*(dataBuffer&,bool&)> f,
					  std::function<void*(char*,size_t)> a) {
			this->alloctaskF   = a;
            this->deserializeF = f;
        }
        void* svc(void* input){ return input;}
    };

    static ff_node* buildWrapperIN(ff_node* n){
        if (n->isMultiOutput())
			return new ff_comb(new WrapperIN(new ForwarderNode(n->deserializeF, n->alloctaskF)), n, true, false);
        return new WrapperIN(n);
    }

    static ff_node* buildWrapperOUT(ff_node* n, int id, int outputChannels){
        if (n->isMultiInput()) return new ff_comb(n, new WrapperOUT(new ForwarderNode(n->serializeF, n->freetaskF), id, 1, true), false, true);
        return new WrapperOUT(n, id, outputChannels);
    }

public:
    dGroup(ff_IR& ir){
            
        if (ir.isVertical()){
            int outputChannels = 0;
            if (ir.hasSender)
                outputChannels = std::accumulate(ir.routingTable.begin(), ir.routingTable.end(), 0, [](const auto& s, const auto& f){return s+f.second.first.size();});

            std::vector<int> reverseOutputIndexes(ir.hasLeftChildren() ? ir.outputL.rbegin() : ir.outputR.rbegin(), ir.hasLeftChildren() ? ir.outputL.rend() : ir.outputR.rend());
            for(ff_node* child: (ir.hasLeftChildren() ? ir.L : ir.R)){
                ff::svector<ff_node*> inputs; child->get_in_nodes(inputs);
                ff::svector<ff_node*> outputs; child->get_out_nodes(outputs);
                
                // handle the case we have a pipe (or more nested) with just one sequential stage (not a combine)
                if (inputs.size() == 1 && outputs.size() == 1 && inputs[0] == outputs[0])
                    child = inputs[0];

               if (isSeq(child)){
				   ff_node* wrapper = nullptr;
				   if (ir.hasReceiver && ir.hasSender) {
					   wrapper = new WrapperINOUT(child, getBackAndPop(reverseOutputIndexes));
					   workers.push_back(wrapper);
				   } else if (ir.hasReceiver) {
					   wrapper = buildWrapperIN(child);
					   workers.push_back(wrapper);
				   } else  {
					   wrapper = buildWrapperOUT(child, getBackAndPop(reverseOutputIndexes), outputChannels);
					   workers.push_back(wrapper);
				   }
				   // TODO: in case there are feedback channels we cannot skip all pops!
				   if (ir.isSource)
					   wrapper->skipallpop(true);
               } else {
<<<<<<< HEAD
                    if (ir.hasReceiver){
=======

				   // TODO: in case there are feedback channels we cannot skip all pops!
				   if (ir.isSource)
					   child->skipallpop(true);
				   
				   if (ir.hasReceiver){
>>>>>>> b640df9f
                        for(ff_node* input : inputs){
                            ff_node* inputParent = getBB(child, input);
                            if (inputParent) inputParent->change_node(input, buildWrapperIN(input), true); //cleanup?? removefromcleanuplist??
                        }
                    }

                    if (ir.hasSender){
                        for(ff_node* output : outputs){
                            ff_node* outputParent = getBB(child, output);
                            if (outputParent) outputParent->change_node(output, buildWrapperOUT(output, getBackAndPop(reverseOutputIndexes), outputChannels), true); // cleanup?? removefromcleanuplist??
                        }
                    }
                    
                   workers.push_back(child);
               }
            }

            if (ir.hasReceiver){
                if (ir.protocol == Proto::TCP)
                    this->add_emitter(new ff_dreceiver(ir.listenEndpoint, ir.expectedEOS, vector2Map(ir.hasLeftChildren() ? ir.inputL : ir.inputR)));
                
#ifdef DFF_MPI
                else
                   this->add_emitter(new ff_dreceiverMPI(ir.expectedEOS, vector2Map(ir.hasLeftChildren() ? ir.inputL : ir.inputR)));
#endif 
            }

            if (ir.hasSender){
                if(ir.protocol == Proto::TCP)
                    this->add_collector(new ff_dsender(ir.destinationEndpoints, ir.listenEndpoint.groupName, ir.outBatchSize, ir.messageOTF), true);
               
#ifdef DFF_MPI
                else
                   this->add_collector(new ff_dsenderMPI(ir.destinationEndpoints, ir.listenEndpoint.groupName, ir.outBatchSize, ir.messageOTF), true);
#endif      
            }
			
			if (ir.hasRightChildren() && ir.parentBB->isAll2All()) {
				ff_a2a *a2a = reinterpret_cast<ff_a2a*>(ir.parentBB);
				if (a2a->ondemand_buffer() > 0) {
					this->set_scheduling_ondemand(a2a->ondemand_buffer());
				}
			}			
        }
        else { // the group is horizontal!
            ff_a2a* innerA2A = new ff_a2a();
            
            std::vector<int> reverseLeftOutputIndexes(ir.outputL.rbegin(), ir.outputL.rend());

            std::unordered_map<int, int> localRightWorkers = vector2UMap(ir.inputR);
            std::vector<ff_node*> firstSet;
            for(ff_node* child : ir.L){
                if (isSeq(child))
                    if (ir.isSource){
                        ff_node* wrapped = new EmitterAdapter(child, ir.rightTotalInputs, getBackAndPop(reverseLeftOutputIndexes) , localRightWorkers);
                        //if (ir.hasReceiver)
						wrapped->skipallpop(true);
                        firstSet.push_back(wrapped);
                    } else {
						auto d = child->getDeserializationFunction();
                        firstSet.push_back(new ff_comb(new WrapperIN(new ForwarderNode(d.first,d.second), 1, true), new EmitterAdapter(child, ir.rightTotalInputs, getBackAndPop(reverseLeftOutputIndexes) , localRightWorkers), true, true));
                    }
                else {
                    
                    if (ir.isSource){
                        //if (ir.hasReceiver)
						child->skipallpop(true);
                    } else {
                        ff::svector<ff_node*> inputs; child->get_in_nodes(inputs);
                        for(ff_node* input : inputs){
                            ff_node* inputParent = getBB(child, input);
                            if (inputParent) inputParent->change_node(input, buildWrapperIN(input), true); // cleanup??? remove_fromcleanuplist??
                        }
                    }
                    
                    ff::svector<ff_node*> outputs; child->get_out_nodes(outputs);
                    for(ff_node* output : outputs){
                        ff_node* outputParent = getBB(child, output);
                        if (outputParent) outputParent->change_node(output,  new EmitterAdapter(output, ir.rightTotalInputs, getBackAndPop(reverseLeftOutputIndexes) , localRightWorkers) , true); // cleanup??? remove_fromcleanuplist??
                    }
                    firstSet.push_back(child); //ondemand?? cleanup??
                }
            }
            // add the Square Box Left, just if we have a receiver!
            if (ir.hasReceiver)
                firstSet.push_back(new SquareBoxLeft(localRightWorkers)); 

            std::transform(firstSet.begin(), firstSet.end(), firstSet.begin(), [](ff_node* n) -> ff_node* {
                if (!n->isPipe())
					return new ff_Pipe(n);
				return n;
            });
            innerA2A->add_firstset(firstSet, reinterpret_cast<ff_a2a*>(ir.parentBB)->ondemand_buffer()); // note the ondemand!!
            
            int outputChannels = std::accumulate(ir.routingTable.begin(), ir.routingTable.end(), 0, [](const auto& s, const auto& f){return s+(f.second.second ? 0 : f.second.first.size());});
            
            std::vector<int> reverseRightOutputIndexes(ir.outputR.rbegin(), ir.outputR.rend());
            std::vector<ff_node*> secondSet;
            for(ff_node* child : ir.R){
                if (isSeq(child)) {
					auto s = child->getSerializationFunction();
                    secondSet.push_back(
                        (ir.isSink) ? (ff_node*)new CollectorAdapter(child, ir.outputL) 
						: (ff_node*)new ff_comb(new CollectorAdapter(child, ir.outputL), new WrapperOUT(new ForwarderNode(s.first, s.second), getBackAndPop(reverseRightOutputIndexes), 1, true), true, true)
                    );
				} else {
                    ff::svector<ff_node*> inputs; child->get_in_nodes(inputs);
                    for(ff_node* input : inputs){
                        ff_node* inputParent = getBB(child, input);
                        if (inputParent) inputParent->change_node(input, new CollectorAdapter(input, ir.outputL), true); //cleanup?? remove_fromcleanuplist??
                    }

                    if (!ir.isSink){
                        ff::svector<ff_node*> outputs; child->get_out_nodes(outputs);
                        for(ff_node* output : outputs){
                            ff_node* outputParent = getBB(child, output);
                            if (outputParent) outputParent->change_node(output, buildWrapperOUT(output, getBackAndPop(reverseRightOutputIndexes), outputChannels), true); //cleanup?? removefromcleanuplist?
                        }
                    }

                    secondSet.push_back(child);
                }
            }
            
            // add the SQuareBox Right, iif there is a sender!
            if (ir.hasSender)
                secondSet.push_back(new SquareBoxRight);

            std::transform(secondSet.begin(), secondSet.end(), secondSet.begin(), [](ff_node* n) -> ff_node* {
                if (!n->isPipe())
					return new ff_Pipe(n);
				return n;
            });

            innerA2A->add_secondset<ff_node>(secondSet); // cleanup??
            workers.push_back(innerA2A);

            
            if (ir.hasReceiver){
                if (ir.protocol == Proto::TCP)
                    this->add_emitter(new ff_dreceiverH(ir.listenEndpoint, ir.expectedEOS, vector2Map(ir.inputL), ir.inputR, ir.otherGroupsFromSameParentBB));
#ifdef DFF_MPI
                else
                   this->add_emitter(new ff_dreceiverHMPI(ir.expectedEOS, vector2Map(ir.inputL), ir.inputR, ir.otherGroupsFromSameParentBB));
#endif 
            }
            
            if (ir.hasSender){
                if(ir.protocol == Proto::TCP)
                    this->add_collector(new ff_dsenderH(ir.destinationEndpoints, ir.listenEndpoint.groupName, ir.otherGroupsFromSameParentBB, ir.outBatchSize, ir.messageOTF, ir.internalMessageOTF) , true);
#ifdef DFF_MPI
                else
                   this->add_collector(new ff_dsenderHMPI(ir.destinationEndpoints, ir.listenEndpoint.groupName, ir.otherGroupsFromSameParentBB, ir.outBatchSize, ir.messageOTF, ir.internalMessageOTF), true);
#endif   
            }
        }  

        if (this->getNWorkers() == 0){
            std::cerr << "The farm implementing the distributed group is empty! There might be an error! :(\n";
            abort();
        }
    }
         

};
}
#endif
<|MERGE_RESOLUTION|>--- conflicted
+++ resolved
@@ -122,16 +122,12 @@
 				   if (ir.isSource)
 					   wrapper->skipallpop(true);
                } else {
-<<<<<<< HEAD
-                    if (ir.hasReceiver){
-=======
 
 				   // TODO: in case there are feedback channels we cannot skip all pops!
-				   if (ir.isSource)
-					   child->skipallpop(true);
+				    if (ir.isSource)
+					    child->skipallpop(true);
 				   
-				   if (ir.hasReceiver){
->>>>>>> b640df9f
+				    if (ir.hasReceiver){
                         for(ff_node* input : inputs){
                             ff_node* inputParent = getBB(child, input);
                             if (inputParent) inputParent->change_node(input, buildWrapperIN(input), true); //cleanup?? removefromcleanuplist??
