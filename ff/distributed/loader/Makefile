# ---------------------------------------------------------------------------
#  This program is free software; you can redistribute it and/or modify
#  it under the terms of the GNU General Public License version 2 as 
#  published by the Free Software Foundation.
#
#  This program is distributed in the hope that it will be useful,
#  but WITHOUT ANY WARRANTY; without even the implied warranty of
#  MERCHANTABILITY or FITNESS FOR A PARTICULAR PURPOSE.  See the
#  GNU General Public License for more details.
#
#  You should have received a copy of the GNU General Public License
#  along with this program; if not, write to the Free Software
#  Foundation, Inc., 59 Temple Place - Suite 330, Boston, MA 02111-1307, USA.
#
#  As a special exception, you may use this file as part of a free software
#  library without restriction.  Specifically, if other files instantiate
#  templates or use macros or inline functions from this file, or you compile
#  this file and link it with other files to produce an executable, this
#  file does not by itself cause the resulting executable to be covered by
#  the GNU General Public License.  This exception does not however
#  invalidate any other reasons why the executable file might be covered by
#  the GNU General Public License.
#
# ---------------------------------------------------------------------------

CXXFLAGS            += -std=c++20
ifdef DEBUG
    OPTIMIZE_FLAGS  += -g -fno-inline-functions
else
    OPTIMIZE_FLAGS  += -O3 -finline-functions -DNDEBUG
endif

ifdef CEREAL_HOME
    INCS            += -I$(CEREAL_HOME)
else
    INCS            += -I ~/cereal/include
endif

OS                   = $(shell uname)

CXXFLAGS            += -Wall
<<<<<<< HEAD
=======
LIBS	             = -pthread -lstdc++fs
ifeq ($(strip $(OS)),Darwin)
	LIBS         = -pthread 
endif
>>>>>>> a3aea326
INCLUDES             = $(INCS)

SOURCES              = $(wildcard *.cpp)
TARGET               = $(SOURCES:.cpp=)

.DEFAULT_GOAL := dff_run
.PHONY: all clean cleanall 
.SUFFIXES: .c .cpp .o


%.d: %.cpp
	set -e; $(CXX) -MM $(INCLUDES) $(CXXFLAGS) $< \
		| sed 's/\($*\)\.o[ :]*/\1.o $@ : /g' > $@; \
		[ -s $@ ] || rm -f $@
%.d: %.c
	set -e; $(CC) -MM $(INCLUDES) $(CFLAGS)  $< \
		| sed 's/\($*\)\.o[ :]*/\1.o $@ : /g' > $@; \
		[ -s $@ ] || rm -f $@
%.o: %.c
	$(CC) $(INCLUDES) $(CFLAGS) -c -o $@ $<
%: %.cpp
	$(CXX) $(INCLUDES) $(CXXFLAGS) $(OPTIMIZE_FLAGS) -o $@ $< $(LDFLAGS) $(LIBS)

all: $(TARGET)

clean: 
	-rm -fr *.o *~
cleanall: clean
	-rm -fr $(TARGET) *.d ./socket*

include $(OBJS:.o=.d)<|MERGE_RESOLUTION|>--- conflicted
+++ resolved
@@ -39,13 +39,6 @@
 OS                   = $(shell uname)
 
 CXXFLAGS            += -Wall
-<<<<<<< HEAD
-=======
-LIBS	             = -pthread -lstdc++fs
-ifeq ($(strip $(OS)),Darwin)
-	LIBS         = -pthread 
-endif
->>>>>>> a3aea326
 INCLUDES             = $(INCS)
 
 SOURCES              = $(wildcard *.cpp)
